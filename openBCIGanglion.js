--- conflicted
+++ resolved
@@ -125,13 +125,9 @@
   /** Private Properties (keep alphabetical) */
   this._accelArray = [0, 0, 0];
   this._connected = false;
-  this._bufBLERaw = Buffer.alloc(k.OBCIPacketSizeBLERaw);
-  this._bufRawDataPacket = Buffer.alloc(k.OBCIPacketSize);
   this._decompressedSamples = new Array(3);
   this._droppedPacketCounter = 0;
   this._firstPacket = true;
-  this._lastDroppedPacket = null;
-  this._lastPacket = null;
   this._localName = null;
   this._multiPacketBuffer = null;
   this._packetCounter = k.OBCIGanglionByteId18Bit.max;
@@ -886,51 +882,16 @@
       default:
         break;
     }
-<<<<<<< HEAD
     this.emit(k.OBCIEmitterSample, sample1);
-=======
-    obciUtils.convertGanglionArrayToBuffer(this._decompressedSamples[1], this._bufBLERaw);
-    obciUtils.ganglionFillRawDataPacket({
-      data: this._bufBLERaw,
-      rawDataPacket: this._bufRawDataPacket,
-      sampleNumber: this._packetCounter * 2 - 1
-    });
-    this._rawDataPacketToSample.rawDataPacket = this._bufRawDataPacket;
-    const sample1 = obciUtils.transformRawDataPacketToSample(this._rawDataPacketToSample)
-    this.emit(k.OBCIEmitterSample, sample1);
-
-    obciUtils.convertGanglionArrayToBuffer(this._decompressedSamples[2], this._bufBLERaw);
-    obciUtils.ganglionFillRawDataPacket({
-      data: this._bufBLERaw,
-      rawDataPacket: this._bufRawDataPacket,
-      sampleNumber: this._packetCounter * 2
-    });
-    this._rawDataPacketToSample.rawDataPacket = this._bufRawDataPacket;
-    const sample2 = obciUtils.transformRawDataPacketToSample(this._rawDataPacketToSample)
->>>>>>> 113d89e6
     this.emit(k.OBCIEmitterSample, sample2);
 
   } else {
     this._decompressSamples(obciUtils.decompressDeltas19Bit(data.slice(k.OBCIGanglionPacket19Bit.dataStart, k.OBCIGanglionPacket19Bit.dataStop)));
 
-    obciUtils.convertGanglionArrayToBuffer(this._decompressedSamples[1], this._bufBLERaw);
-    obciUtils.ganglionFillRawDataPacket({
-      data: this._bufBLERaw,
-      rawDataPacket: this._bufRawDataPacket,
-      sampleNumber: (this._packetCounter - 100) * 2 - 1
-    });
-    this._rawDataPacketToSample.rawDataPacket = this._bufRawDataPacket;
-    const sample1 = obciUtils.transformRawDataPacketToSample(this._rawDataPacketToSample)
+    const sample1 = this._buildSample((this._packetCounter - 100) * 2 - 1, this._decompressedSamples[1]);
+    const sample2 = this._buildSample((this._packetCounter - 100) * 2, this._decompressedSamples[2]);
+
     this.emit(k.OBCIEmitterSample, sample1);
-
-    obciUtils.convertGanglionArrayToBuffer(this._decompressedSamples[2], this._bufBLERaw);
-    obciUtils.ganglionFillRawDataPacket({
-      data: this._bufBLERaw,
-      rawDataPacket: this._bufRawDataPacket,
-      sampleNumber: (this._packetCounter - 100) * 2
-    });
-    this._rawDataPacketToSample.rawDataPacket = this._bufRawDataPacket;
-    const sample2 = obciUtils.transformRawDataPacketToSample(this._rawDataPacketToSample)
     this.emit(k.OBCIEmitterSample, sample2);
   }
 
