'use strict';
const EventEmitter = require('events').EventEmitter;
const _ = require('lodash');
let noble;
<<<<<<< HEAD
=======
let SerialPort;
>>>>>>> 6b32e1a7
const util = require('util');
// Local imports
const { utilities, constants, debug } = require('openbci-utilities');
const k = constants;
const clone = require('clone');
const bufferEqual = require('buffer-equal');
// const Buffer = require('buffer/');

/**
 * @typedef {Object} InitializationObject Board optional configurations.
 * @property {Boolean} bled112 Whether to use bled112 as bluetooth driver or default to first available. (Default `false`)
 *
 * @property {Boolean} debug Print out a raw dump of bytes sent and received. (Default `false`)
 *
 * @property {Boolean} driverAutoInit Used to auto start either noble or the bled112 drivers (Default `true`)
 *
 * @property {Boolean} nobleAutoStart Automatically initialize `noble`. Subscribes to blue tooth state changes and such.
 *           (Default `true`)
 *
 * @property {Boolean} nobleScanOnPowerOn Start scanning for Ganglion BLE devices as soon as power turns on.
 *           (Default `true`)
 *
 * @property {Boolean} sendCounts Send integer raw counts instead of scaled floats.
 *           (Default `false`)
 *
 * @property {Boolean} simulate (IN-OP) Full functionality, just mock data. (Default `false`)
 *
 * @property {Boolean} simulatorBoardFailure (IN-OP)  Simulates board communications failure. This occurs when the RFduino on
 *                  the board is not polling the RFduino on the dongle. (Default `false`)
 *
 * @property {Boolean} simulatorHasAccelerometer Sets simulator to send packets with accelerometer data. (Default `true`)
 *
 * @property {Boolean} simulatorInjectAlpha Inject a 10Hz alpha wave in Channels 1 and 2 (Default `true`)
 *
 * @property {String} simulatorInjectLineNoise Injects line noise on channels.
 *          3 Possible Options:
 *              `60Hz` - 60Hz line noise (Default) [America]
 *              `50Hz` - 50Hz line noise [Europe]
 *              `none` - Do not inject line noise.
 *
 * @property {Number} simulatorSampleRate The sample rate to use for the simulator. Simulator will set to 125 if
 *                  `simulatorDaisyModuleAttached` is set `true`. However, setting this option overrides that
 *                  setting and this sample rate will be used. (Default is `250`)
 *
 * @property {Boolean} - Print out useful debugging events. (Default `false`)
 */

/**
 * Options object
 * @type {InitializationObject}
 * @private
 */
const _options = {
  bled112: false,
  debug: false,
  driverAutoInit: true,
  nobleAutoStart: true,
  nobleScanOnPowerOn: true,
  sendCounts: false,
  simulate: false,
  simulatorBoardFailure: false,
  simulatorHasAccelerometer: true,
  simulatorInternalClockDrift: 0,
  simulatorInjectAlpha: true,
  simulatorInjectLineNoise: [k.OBCISimulatorLineNoiseHz60, k.OBCISimulatorLineNoiseHz50, k.OBCISimulatorLineNoiseNone],
  simulatorSampleRate: 200,
  verbose: false
};

/**
 * @description The initialization method to call first, before any other method.
 * @param options {InitializationObject} (optional) - Board optional configurations.
 * @param callback {function} (optional) - A callback function used to determine if the noble module was able to be started.
 *    This can be very useful on Windows when there is no compatible BLE device found.
 * @constructor
 * @author AJ Keller (@pushtheworldllc)
 */
function Ganglion (options, callback) {
  if (!(this instanceof Ganglion)) {
    return new Ganglion(options, callback);
<<<<<<< HEAD
=======
  }

  if (options instanceof Function) {
    callback = options;
    options = {};
>>>>>>> 6b32e1a7
  }

  options = (typeof options !== 'function') && options || {};
  let opts = {};

  /** Configuring Options */
  let o;
  for (o in _options) {
    let userOption = (o in options) ? o : o.toLowerCase();
    let userValue = options[userOption];
    delete options[userOption];

    if (typeof _options[o] === 'object') {
      // an array specifying a list of choices
      // if the choice is not in the list, the first one is defaulted to

      if (_options[o].indexOf(userValue) !== -1) {
        opts[o] = userValue;
      } else {
        opts[o] = _options[o][0];
      }
    } else {
      // anything else takes the user value if provided, otherwise is a default

      if (userValue !== undefined) {
        opts[o] = userValue;
      } else {
        opts[o] = _options[o];
      }
    }
  }

  for (o in options) throw new Error('"' + o + '" is not a valid option');

  // Set to global options object
  /**
   * @type {InitializationObject}
   */
  this.options = clone(opts);

  /** Private Properties (keep alphabetical) */
  this._accelArray = [0, 0, 0];
  this._bled112Characteristics = [];
  this._bled112Connected = false;
  this._bled112Connection = -1;
  this._bled112GanglionGroup = null;
  this._bled112ParsingMode = kOBCIBLED112ParsingNormal;
  this._bled112ParseParallelProcedureComplete = false;
  this._bled112ParsingAttributeValue = {
    buffer: Buffer.from([]),
    ignore: 1,
    length: 0,
    lengthPosition: 8,
    verify: {
      position: 1,
      comparePosition: 8,
      difference: 5
    },
    word: bleEvtAttclientAttributeValue
  };
  this._bled112ParsingAttributeWrite = {
    buffer: Buffer.from([]),
    length: 7,
    word: bleRspAttclientAttributeWrite
  };
  this._bled112ParsingConnectionStatus = {
    buffer: Buffer.from([]),
    length: 20,
    word: bleEvtConnectionStatus
  };
  this._bled112ParsingConnectDirect = {
    buffer: Buffer.from([]),
    length: 7,
    word: bleRspGapConnectDirect
  };
  this._bled112ParsingDisconnect = {
    buffer: Buffer.from([]),
    length: 7,
    word: bleRspGapDisconnect
  };
  this._bled112ParsingDiscover = {
    buffer: Buffer.from([]),
    length: 30,
    word: bleEvtGapScanResponse
  };
  this._bled112ParsingFindInfoLong = {
    buffer: Buffer.from([]),
    length: 24,
    verify: {
      position: 7,
      value: 0x10
    },
    word: bleEvtAttclientFindInformationFoundLong
  };
  this._bled112ParsingFindInfoShort = {
    buffer: Buffer.from([]),
    length: 10,
    verify: {
      position: 7,
      value: 0x02
    },
    word: bleEvtAttclientFindInformationFoundShort
  };
  this._bled112ParsingGroup = {
    buffer: Buffer.from([]),
    length: 12,
    word: bleEvtAttclientGroupFound
  };
  this._bled112ParsingProcedureComplete = {
    buffer: Buffer.from([]),
    length: 9,
    word: bleEvtAttclientProcedureCompleted
  };
  /** @type {BLED112FindInformationFound} */
  this._bled112WriteCharacteristic = null;
  this._connected = false;
  this._decompressedSamples = new Array(3);
  this._droppedPacketCounter = 0;
  this._firstPacket = true;
  this._localName = null;
  this._packetCounter = k.OBCIGanglionByteId18Bit.max;
  this._peripheral = null;
  this._rawDataPacketToSample = k.rawDataToSampleObjectDefault(k.numberOfChannelsForBoardType(k.OBCIBoardGanglion));
  this._rawDataPacketToSample.scale = !this.options.sendCounts;
  this._rawDataPacketToSample.sendCounts = this.options.sendCounts;
  this._rawDataPacketToSample.protocol = k.OBCIProtocolBLE;
  this._rawDataPacketToSample.verbose = this.options.verbose;
  this._rfduinoService = null;
  this._receiveCharacteristic = null;
  this._scanning = false;
  this._sendCharacteristic = null;
  this._streaming = false;

  /** Public Properties (keep alphabetical) */
  this.buffer = null;
  this.ganglionPeripheralArray = [];
  this.manualDisconnect = false;
  this.peripheralArray = [];
  this.previousPeripheralArray = [];

  /** Initializations */
<<<<<<< HEAD
  for (var i = 0; i < 3; i++) {
    this._decompressedSamples[i] = [0, 0, 0, 0];
  }

  try {
    noble = require('noble');
    if (this.options.nobleAutoStart) this._nobleInit(); // It get's the noble going
    callback();
  } catch (e) {
    callback(e);
=======
  for (let i = 0; i < 3; i++) {
    this._decompressedSamples[i] = [0, 0, 0, 0];
  }

  if (this.options.driverAutoInit) {
    this.initDriver()
      .then(() => {
        if (callback) callback();
      })
      .catch((err) => {
        if (callback) callback(err);
      });
  } else {
    if (callback) callback();
>>>>>>> 6b32e1a7
  }
}

// This allows us to use the emitter class freely outside of the module
util.inherits(Ganglion, EventEmitter);

/**
 * Used to enable the accelerometer. Will result in accelerometer packets arriving 10 times a second.
 *  Note that the accelerometer is enabled by default.
 * @return {Promise}
 */
Ganglion.prototype.accelStart = function () {
  return this.write(k.OBCIAccelStart);
};

/**
 * Used to disable the accelerometer. Prevents accelerometer data packets from arriving.
 * @return {Promise}
 */
Ganglion.prototype.accelStop = function () {
  return this.write(k.OBCIAccelStop);
};

/**
 * Used to start a scan if power is on. Useful if a connection is dropped.
 */
Ganglion.prototype.autoReconnect = function () {
  // TODO: send back reconnect status, or reconnect fail
  if (noble.state === k.OBCINobleStatePoweredOn) {
    this._nobleScanStart();
  } else {
    console.warn('BLE not AVAILABLE');
  }
};

/**
 * @description Send a command to the board to turn a specified channel off
 * @param channelNumber
 * @returns {Promise.<T>}
 * @author AJ Keller (@pushtheworldllc)
 */
Ganglion.prototype.channelOff = function (channelNumber) {
  return k.commandChannelOff(channelNumber).then((charCommand) => {
    // console.log('sent command to turn channel ' + channelNumber + ' by sending command ' + charCommand)
    return this.write(charCommand);
  });
};

/**
 * @description Send a command to the board to turn a specified channel on
 * @param channelNumber
 * @returns {Promise.<T>|*}
 * @author AJ Keller (@pushtheworldllc)
 */
Ganglion.prototype.channelOn = function (channelNumber) {
  return k.commandChannelOn(channelNumber).then((charCommand) => {
    // console.log('sent command to turn channel ' + channelNumber + ' by sending command ' + charCommand)
    return this.write(charCommand);
  });
};

/**
 * Used to clean up emitters
 */
Ganglion.prototype.cleanupEmitters = function () {
  this.removeAllListeners('droppedPacket');
  this.removeAllListeners('accelerometer');
  this.removeAllListeners('sample');
  this.removeAllListeners('message');
  this.removeAllListeners('impedance');
  this.removeAllListeners('close');
  this.removeAllListeners('error');
  this.removeAllListeners('ganglionFound');
  this.removeAllListeners('ready');
};

/**
 * @description The essential precursor method to be called initially to establish a
 *              ble connection to the OpenBCI ganglion board.
 * @param id {String | Object} - a string local name or peripheral object
 * @returns {Promise} If the board was able to connect.
 * @author AJ Keller (@pushtheworldllc)
 */
Ganglion.prototype.connect = function (id) {
  return new Promise((resolve, reject) => {
    if (_.isString(id)) {
      if (this.options.bled112) {
        let gPerih = null;
        _.forEach(this.peripheralArray, (peripheral) => {
          if (peripheral.advertisementDataString === id) {
            gPerih = peripheral;
          }
        });
        if (gPerih) {
          this._bled112Connect(gPerih)
            .then(resolve)
            .catch(reject);
        }
      } else {
        k.getPeripheralWithLocalName(this.ganglionPeripheralArray, id)
          .then((p) => {
            return this._nobleConnect(p);
          })
          .then(resolve)
          .catch(reject);
      }
    } else if (_.isObject(id)) {
      let func;
      if (this.options.bled112) func = this._bled112Connect.bind(this);
      else func = this._nobleConnect.bind(this);
      func(id)
        .then(resolve)
        .catch(reject);
    } else {
      reject(k.OBCIErrorInvalidByteLength);
    }
  });
};

/**
 * Destroys the noble!
 */
Ganglion.prototype.destroyNoble = function () {
  this._nobleDestroy();
};

/**
 * Destroys the noble!
 */
Ganglion.prototype.destroyBLED112 = function () {
  if (this.options.verbose) console.log('destroyBLED112');
  this._bled112SerialClose();
};

/**
 * Destroys the multi packet buffer.
 */
Ganglion.prototype.destroyMultiPacketBuffer = function () {
  this._rawDataPacketToSample.multiPacketBuffer = null;
};

/**
 * @description Closes the connection to the board. Waits for stop streaming command to
 *  be sent if currently streaming.
 * @param stopStreaming {Boolean} (optional) - True if you want to stop streaming before disconnecting.
 * @returns {Promise} - fulfilled by a successful close, rejected otherwise.
 * @author AJ Keller (@pushtheworldllc)
 */
Ganglion.prototype.disconnect = function (stopStreaming) {
  // no need for timeout here; streamStop already performs a delay
  return Promise.resolve()
    .then(() => {
      if (stopStreaming) {
        if (this.isStreaming()) {
          if (this.options.verbose) console.log('stop streaming');
          return this.streamStop();
        }
      }
      return Promise.resolve();
    })
    .then(() => {
      return new Promise((resolve, reject) => {
        // serial emitting 'close' will call _disconnected
        if (this._bled112Connection >= 0) {
          if (this.options.verbose) console.log('Calling disconnect on bled112');
          let disconnectTimeout = null;
          this.once(kOBCIEmitterBLED112RspGapDisconnect, () => {
            if (this.options.verbose) console.log('Disconnected as clean as possible');
            clearTimeout(disconnectTimeout);
            this._disconnected();
            resolve();
          });
          this._bled112Disconnect()
            .then(() => {
              disconnectTimeout = setTimeout(() => {
                reject(Error('Failed to get disconnect message'));
              }, 1000);
            })
            .catch((err) => {
              this._disconnected();
              reject(err);
            });
        } else if (this._peripheral) {
          this._peripheral.disconnect((err) => {
            if (err) {
              this._disconnected();
              reject(err);
            } else {
              this._disconnected();
              resolve();
            }
          });
        } else {
          reject('no peripheral to disconnect');
        }
      });
    });
};

/**
 * Return the local name of the attached Ganglion device.
 * @return {null|String}
 */
Ganglion.prototype.getLocalName = function () {
  return this._localName;
};

/**
 * Get's the multi packet buffer.
 * @return {null|Buffer} - Can be null if no multi packets received.
 */
Ganglion.prototype.getMutliPacketBuffer = function () {
  return this._rawDataPacketToSample.multiPacketBuffer;
};

/**
 * Call to start testing impedance.
 * @return {global.Promise|Promise}
 */
Ganglion.prototype.impedanceStart = function () {
  return this.write(k.OBCIGanglionImpedanceStart);
};

/**
 * Call to stop testing impedance.
 * @return {global.Promise|Promise}
 */
Ganglion.prototype.impedanceStop = function () {
  return this.write(k.OBCIGanglionImpedanceStop);
};

/**
 * Initialize the drivers
 * @returns {Promise<any>}
 */
Ganglion.prototype.initDriver = function (portName) {
  return new Promise((resolve, reject) => {
    try {
      if (this.options.bled112) {
        SerialPort = require('serialport');
        if (portName) {
          this._bled112Init(portName)
            .then(() => {
              resolve();
            })
            .catch(reason => {
              reject(reason);
            });
        } else {
          SerialPort.list((err, ports) => {
            if (err) {
              reject(err);
            } else {
              const portPre = /\/dev\/tty.usbmodem/;
              let bledPort = null;
              for (let port of ports) {
                if (process.platform === "win32") {
                  if (port.manufacturer === "Bluegiga") {
                    bledPort = port;
                    break;
                  }  
                } else {
                  if (port.comName.match(portPre) !== null) {
                    bledPort = port;
                    break;
                  }  
                }
              }
              if (bledPort) {
                this._bled112Init(bledPort.comName)
                  .then(() => {
                    resolve();
                  })
                  .catch(reason => {
                    reject(reason);
                  });
              } else {
                reject(Error('No BLED112 port found'));
              }
            }
          });
        }
      } else {
        noble = require('noble');
        if (this.options.nobleAutoStart) this._nobleInit(); // It get's the noble going
        resolve();
      }
    } catch (e) {
      reject(e);
    }
  });
};

/**
 * @description Checks if the driver is connected to a board.
 * @returns {boolean} - True if connected.
 */
Ganglion.prototype.isConnected = function () {
  return this._connected;
};

/**
 * @description Checks if bluetooth is powered on.
 * @returns {boolean} - True if bluetooth is powered on.
 */
Ganglion.prototype.isNobleReady = function () {
  return this._nobleReady();
};

/**
 * @description Checks if noble is currently scanning.
 * @returns {boolean} - True if streaming.
 */
Ganglion.prototype.isSearching = function () {
  return this._scanning;
};

/**
 * @description Checks if the board is currently sending samples.
 * @returns {boolean} - True if streaming.
 */
Ganglion.prototype.isStreaming = function () {
  return this._streaming;
};

/**
 * @description This function is used as a convenience method to determine how many
 *              channels the current board is using.
 * @returns {Number} A number
 * Note: This is dependent on if you configured the board correctly on setup options
 * @author AJ Keller (@pushtheworldllc)
 */
Ganglion.prototype.numberOfChannels = function () {
  return k.OBCINumberOfChannelsGanglion;
};

/**
 * @description To print out the register settings to the console
 * @returns {Promise.<T>|*}
 * @author AJ Keller (@pushtheworldllc)
 */
Ganglion.prototype.printRegisterSettings = function () {
  return this.write(k.OBCIMiscQueryRegisterSettings);
};

/**
 * @description Get the the current sample rate is.
 * @returns {Number} The sample rate
 * Note: This is dependent on if you configured the board correctly on setup options
 */
Ganglion.prototype.sampleRate = function () {
  if (this.options.simulate) {
    return this.options.simulatorSampleRate;
  } else {
    return k.OBCISampleRate200;
  }
};

/**
 * @description List available peripherals so the user can choose a device when not
 *              automatically found.
 * @param `maxSearchTime` {Number} - The amount of time to spend searching. (Default is 20 seconds)
 * @returns {Promise} - If scan was started
 */
Ganglion.prototype.searchStart = function (maxSearchTime) {
  const searchTime = maxSearchTime || k.OBCIGanglionBleSearchTime;

  return new Promise((resolve, reject) => {
    this._searchTimeout = setTimeout(() => {
      if (this.options.bled112) {
        this._bled112ScanStop().catch(reject);
      } else {
        this._nobleScanStop().catch(reject);
      }
      reject('Timeout: Unable to find Ganglion');
    }, searchTime);
    if (this.options.bled112) {
      this._bled112ScanStart()
        .then(() => {
          resolve();
        })
        .catch((err) => {
          if (err !== k.OBCIErrorNobleAlreadyScanning) { // If it's already scanning
            clearTimeout(this._searchTimeout);
            reject(err);
          }
        });
    } else {
      this._nobleScanStart()
        .then(() => {
          resolve();
        })
        .catch((err) => {
          if (err !== k.OBCIErrorNobleAlreadyScanning) { // If it's already scanning
            clearTimeout(this._searchTimeout);
            reject(err);
          }
        });
    }
  });
};

/**
 * Called to end a search.
 * @return {global.Promise|Promise}
 */
Ganglion.prototype.searchStop = function () {
  if (this.options.bled112) {
    return this._bled112ScanStop();
  } else {
    return this._nobleScanStop();
  }
};

/**
 * @description Sends a soft reset command to the board
 * @returns {Promise} - Fulfilled if the command was sent to board.
 * @author AJ Keller (@pushtheworldllc)
 */
Ganglion.prototype.softReset = function () {
  return this.write(k.OBCIMiscSoftReset);
};

/**
 * @description Sends a start streaming command to the board.
 * @returns {Promise} indicating if the signal was able to be sent.
 * Note: You must have successfully connected to an OpenBCI board using the connect
 *           method. Just because the signal was able to be sent to the board, does not
 *           mean the board will start streaming.
 * @author AJ Keller (@pushtheworldllc)
 */
Ganglion.prototype.streamStart = function () {
  return new Promise((resolve, reject) => {
    if (this.isStreaming()) return reject('Error [.streamStart()]: Already streaming');
    this.once('sample', () => {
      this._streaming = true;
    });
    this.write(k.OBCIStreamStart)
      .then(() => {
        if (this.options.verbose) console.log('Sent stream start to board.');
        if (this.options.bled112) this._bled112ParseForNormal();
        resolve();
      })
      .catch(reject);
  });
};

/**
 * @description Sends a stop streaming command to the board.
 * @returns {Promise} indicating if the signal was able to be sent.
 * Note: You must have successfully connected to an OpenBCI board using the connect
 *           method. Just because the signal was able to be sent to the board, does not
 *           mean the board stopped streaming.
 * @author AJ Keller (@pushtheworldllc)
 */
Ganglion.prototype.streamStop = function () {
  return new Promise((resolve, reject) => {
    if (!this.isStreaming()) return reject('Error [.streamStop()]: No stream to stop');
    this._streaming = false;
    this.write(k.OBCIStreamStop)
      .then(() => {
        resolve();
      })
      .catch(reject);
  });
};

/**
 * @description Puts the board in synthetic data generation mode. Must call streamStart still.
 * @returns {Promise} indicating if the signal was able to be sent.
 * @author AJ Keller (@pushtheworldllc)
 */
Ganglion.prototype.syntheticEnable = function () {
  return new Promise((resolve, reject) => {
    this.write(k.OBCIGanglionSyntheticDataEnable)
      .then(() => {
        if (this.options.verbose) console.log('Enabled synthetic data mode.');
        resolve();
      })
      .catch(reject);
  });
};

/**
 * @description Takes the board out of synthetic data generation mode. Must call streamStart still.
 * @returns {Promise} - fulfilled if the command was sent.
 * @author AJ Keller (@pushtheworldllc)
 */
Ganglion.prototype.syntheticDisable = function () {
  return new Promise((resolve, reject) => {
    this.write(k.OBCIGanglionSyntheticDataDisable)
      .then(() => {
        if (this.options.verbose) console.log('Disabled synthetic data mode.');
        resolve();
      })
      .catch(reject);
  });
};

/**
 * @description Used to send data to the board.
 * @param data {Array | Buffer | Number | String} - The data to write out
 * @returns {Promise} - fulfilled if command was able to be sent
 * @author AJ Keller (@pushtheworldllc)
 */
Ganglion.prototype.write = function (data) {
  return new Promise((resolve, reject) => {
    if (this._sendCharacteristic) {
      if (!Buffer.isBuffer(data)) {
        data = new Buffer(data);
      }
      this._sendCharacteristic.write(data, true, (err) => {
        if (err) {
          reject(err);
        } else {
          if (this.options.debug) debug.default('>>>', data);
          resolve();
        }
      });
    } else if (this._bled112WriteCharacteristic) {
      this.once(kOBCIEmitterBLED112RspAttclientAttributeWrite, (res) => {
        if (bufferEqual(res.result, bleResultNoError)) {
          resolve();
        } else {
          reject(Error('Unable to write to BLED112 attribute', res.result[0] | res.result[1]));
        }
      });
      this._bled112ParseForNormal();
      this._bled112WriteAndDrain(this._bled112GetAttributeWrite({
        characteristicHandleRaw: this._bled112WriteCharacteristic.characteristicHandleRaw,
        connection: this._bled112WriteCharacteristic.connection,
        value: data
      })).catch(reject);
    } else {
      reject('Send characteristic not set, please call connect method');
    }
  });
};

// //////// //
// PRIVATES //

/**
 * @description Called once when for any reason the ble connection is no longer open.
 * @private
 */
Ganglion.prototype._disconnected = function () {
  this._streaming = false;
  this._connected = false;

  // Clean up _noble
  // TODO: Figure out how to fire function on process ending from inside module
  // noble.removeListener('discover', this._nobleOnDeviceDiscoveredCallback);

  if (this._receiveCharacteristic) {
    this._receiveCharacteristic.removeAllListeners(k.OBCINobleEmitterServiceRead);
  }

  this._receiveCharacteristic = null;

  if (this._rfduinoService) {
    this._rfduinoService.removeAllListeners(k.OBCINobleEmitterServiceCharacteristicsDiscover);
  }

  this._rfduinoService = null;

  if (this._peripheral) {
    this._peripheral.removeAllListeners(k.OBCINobleEmitterPeripheralConnect);
    this._peripheral.removeAllListeners(k.OBCINobleEmitterPeripheralDisconnect);
    this._peripheral.removeAllListeners(k.OBCINobleEmitterPeripheralServicesDiscover);
  }

  this._peripheral = null;

  if (!this.manualDisconnect) {
    // this.autoReconnect();
  }

  if (this.options.verbose) console.log(`Private disconnect clean up`);

  this.emit('close');
};

/**
 * Call to destroy the noble event emitters.
 * @private
 */
Ganglion.prototype._nobleDestroy = function () {
<<<<<<< HEAD
  if (noble)  {
=======
  if (noble) {
>>>>>>> 6b32e1a7
    noble.removeAllListeners(k.OBCINobleEmitterStateChange);
    noble.removeAllListeners(k.OBCINobleEmitterDiscover);
  }
};

Ganglion.prototype._nobleConnect = function (peripheral) {
  return new Promise((resolve, reject) => {
    if (this.isConnected()) return reject('already connected!');

    this._peripheral = peripheral;
    this._localName = peripheral.advertisement.localName;
    // if (_.contains(_peripheral.advertisement.localName, rfduino.localNamePrefix)) {
    // TODO: slice first 8 of localName and see if that is ganglion
    // here is where we can capture the advertisement data from the rfduino and check to make sure its ours
    if (this.options.verbose) console.log('Device is advertising \'' + this._peripheral.advertisement.localName + '\' service.');
    // TODO: filter based on advertising name ie make sure we are looking for the right thing
    // if (this.options.verbose) console.log("serviceUUID: " + this._peripheral.advertisement.serviceUuids);

    this._peripheral.on(k.OBCINobleEmitterPeripheralConnect, () => {
      // if (this.options.verbose) console.log("got connect event");
      this._peripheral.discoverServices();
      if (this.isSearching()) this._nobleScanStop();
    });

    this._peripheral.on(k.OBCINobleEmitterPeripheralDisconnect, () => {
      if (this.options.verbose) console.log('Peripheral disconnected');
      this._disconnected();
    });

    this._peripheral.on(k.OBCINobleEmitterPeripheralServicesDiscover, (services) => {
      for (let i = 0; i < services.length; i++) {
        if (services[i].uuid === k.SimbleeUuidService) {
          this._rfduinoService = services[i];
          // if (this.options.verbose) console.log("Found simblee Service");
          break;
        }
      }

      if (!this._rfduinoService) {
        reject('Couldn\'t find the simblee service.');
      }

      this._rfduinoService.once(k.OBCINobleEmitterServiceCharacteristicsDiscover, (characteristics) => {
        if (this.options.verbose) console.log('Discovered ' + characteristics.length + ' service characteristics');
        for (let i = 0; i < characteristics.length; i++) {
          // console.log(characteristics[i].uuid);
          if (characteristics[i].uuid === k.SimbleeUuidReceive) {
            if (this.options.verbose) console.log('Found receiveCharacteristicUUID');
            this._receiveCharacteristic = characteristics[i];
          }
          if (characteristics[i].uuid === k.SimbleeUuidSend) {
            if (this.options.verbose) console.log('Found sendCharacteristicUUID');
            this._sendCharacteristic = characteristics[i];
          }
        }

        if (this._receiveCharacteristic && this._sendCharacteristic) {
          this._receiveCharacteristic.on(k.OBCINobleEmitterServiceRead, (data) => {
            // TODO: handle all the data, both streaming and not
            this._processBytes(data);
          });

          // if (this.options.verbose) console.log('Subscribing for data notifications');
          this._receiveCharacteristic.notify(true);

          this._connected = true;
          this.emit(k.OBCIEmitterReady);
          resolve();
        } else {
          reject('unable to set both receive and send characteristics!');
        }
      });

      this._rfduinoService.discoverCharacteristics();
    });

    // if (this.options.verbose) console.log("Calling connect");

    this._peripheral.connect((err) => {
      if (err) {
        if (this.options.verbose) console.log(`Unable to connect with error: ${err}`);
        this._disconnected();
        reject(err);
      }
    });
  });
};

/**
 * Call to add the noble event listeners.
 * @private
 */
Ganglion.prototype._nobleInit = function () {
  noble.on(k.OBCINobleEmitterStateChange, (state) => {
    // TODO: send state change error to gui

    // If the peripheral array is empty, do a scan to fill it.
    if (state === k.OBCINobleStatePoweredOn) {
      if (this.options.verbose) console.log('Bluetooth powered on');
      this.emit(k.OBCIEmitterBlePoweredUp);
      if (this.options.nobleScanOnPowerOn) {
        this._nobleScanStart().catch((err) => {
          console.log(err);
        });
      }
      if (this.peripheralArray.length === 0) {
      }
    } else {
      if (this.isSearching()) {
        this._nobleScanStop().catch((err) => {
          console.log(err);
        });
      }
    }
  });

  noble.on(k.OBCINobleEmitterDiscover, this._nobleOnDeviceDiscoveredCallback.bind(this));
};

/**
 * Event driven function called when a new device is discovered while scanning.
 * @param peripheral {Object} Peripheral object from noble.
 * @private
 */
Ganglion.prototype._nobleOnDeviceDiscoveredCallback = function (peripheral) {
  // if(this.options.verbose) console.log(peripheral.advertisement);
  this.peripheralArray.push(peripheral);
  if (k.isPeripheralGanglion(peripheral)) {
    if (this.options.verbose) console.log('Found ganglion!');
    if (_.isUndefined(_.find(this.ganglionPeripheralArray,
        (p) => {
          return p.advertisement.localName === peripheral.advertisement.localName;
        }))) {
      this.ganglionPeripheralArray.push(peripheral);
    }
    this.emit(k.OBCIEmitterGanglionFound, peripheral);
  }
};

Ganglion.prototype._nobleReady = function () {
  return noble.state === k.OBCINobleStatePoweredOn;
};

/**
 * Call to perform a scan to get a list of peripherals.
 * @returns {global.Promise|Promise}
 * @private
 */
Ganglion.prototype._nobleScanStart = function () {
  return new Promise((resolve, reject) => {
    if (this.isSearching()) return reject(k.OBCIErrorNobleAlreadyScanning);
    if (!this._nobleReady()) return reject(k.OBCIErrorNobleNotInPoweredOnState);

    this.peripheralArray = [];
    noble.once(k.OBCINobleEmitterScanStart, () => {
      if (this.options.verbose) console.log('Scan started');
      this._scanning = true;
      this.emit(k.OBCINobleEmitterScanStart);
      resolve();
    });
    // Only look so simblee ble devices and allow duplicates (multiple ganglions)
    // noble.startScanning([k.SimbleeUuidService], true);
    noble.startScanning([], false);
  });
};

/**
 * Stop an active scan
 * @return {global.Promise|Promise}
 * @private
 */
Ganglion.prototype._nobleScanStop = function () {
  return new Promise((resolve, reject) => {
    if (!this.isSearching()) return reject(k.OBCIErrorNobleNotAlreadyScanning);
    if (this.options.verbose) console.log(`Stopping scan`);

    noble.once(k.OBCINobleEmitterScanStop, () => {
      this._scanning = false;
      this.emit(k.OBCINobleEmitterScanStop);
      if (this.options.verbose) console.log('Scan stopped');
      resolve();
    });
    // Stop noble from scanning
    noble.stopScanning();
  });
};

/**
 * Route incoming data to proper functions
 * @param data {Buffer} - Data buffer from noble Ganglion.
 * @private
 */
Ganglion.prototype._processBytes = function (data) {
  if (this.options.debug && !this.options.bled112) debug.default('<<', data);
  this._rawDataPacketToSample.rawDataPacket = data;
  this._processProcessSampleData(data);
  this._packetCounter = parseInt(data[0]);
  const obj = utilities.parseGanglion(this._rawDataPacketToSample);
  if (obj) {
    if (Array.isArray(obj)) {
      obj.forEach(sample => {
        this.emit(k.OBCIEmitterSample, sample);
        if (sample.hasOwnProperty('accelData')) {
          if (sample.accelData.length === 3) {
            this.emit('accelerometer', sample.accelData);
          } else {
            delete sample.accelData;
          }
        }
        if (sample.hasOwnProperty('accelDataCounts')) {
          if (sample.accelDataCounts.length === 3) {
            this.emit('accelerometer', sample.accelDataCounts);
          }
        }
      });
    } else if (obj.hasOwnProperty('message')) {
      this.emit(k.OBCIEmitterMessage, obj.message);
    } else if (obj.hasOwnProperty('impedanceValue')) {
      this.emit('impedance', obj);
    } else {
      if (this.options.verbose) console.log('Ganglion.prototype._processBytes: Invalid return object', obj);
    }
  }
  return obj;
};

Ganglion.prototype._droppedPacket = function (droppedPacketNumber) {
  this._droppedPacketCounter++;
  let droppedPacketArray = [];
  if (droppedPacketNumber === 0) {
    droppedPacketArray = [0];
  } else if (droppedPacketNumber < k.OBCIGanglionByteId18Bit.max) {
    droppedPacketArray.push(droppedPacketNumber * 2 - 1);
    droppedPacketArray.push(droppedPacketNumber * 2);
  } else {
    droppedPacketArray.push((droppedPacketNumber - 100) * 2 - 1);
    droppedPacketArray.push((droppedPacketNumber - 100) * 2);
  }
  this.emit(k.OBCIEmitterDroppedPacket, droppedPacketArray);
};

Ganglion.prototype._resetDroppedPacketSystem = function () {
  this._packetCounter = -1;
  this._firstPacket = true;
  this._droppedPacketCounter = 0;
};

/**
 * Checks for dropped packets
 * @param data {Buffer}
 * @private
 */
Ganglion.prototype._processProcessSampleData = function (data) {
  const curByteId = parseInt(data[0]);
  const difByteId = curByteId - this._packetCounter;

  if (this._firstPacket) {
    this._firstPacket = false;
    return;
  }

  // Wrap around situation
  if (difByteId < 0) {
    if (this._packetCounter <= k.OBCIGanglionByteId18Bit.max) {
      if (this._packetCounter === k.OBCIGanglionByteId18Bit.max) {
        if (curByteId !== k.OBCIGanglionByteIdUncompressed) {
          this._droppedPacket(curByteId - 1);
        }
      } else {
        let tempCounter = this._packetCounter + 1;
        while (tempCounter <= k.OBCIGanglionByteId18Bit.max) {
          this._droppedPacket(tempCounter);
          tempCounter++;
        }
      }
    } else if (this._packetCounter === k.OBCIGanglionByteId19Bit.max) {
      if (curByteId !== k.OBCIGanglionByteIdUncompressed) {
        this._droppedPacket(curByteId - 1);
      }
    } else {
      let tempCounter = this._packetCounter + 1;
      while (tempCounter <= k.OBCIGanglionByteId19Bit.max) {
        this._droppedPacket(tempCounter);
        tempCounter++;
      }
    }
  } else if (difByteId > 1) {
    if (this._packetCounter === k.OBCIGanglionByteIdUncompressed && curByteId === k.OBCIGanglionByteId19Bit.min) {
      return;
    } else {
      let tempCounter = this._packetCounter + 1;
      while (tempCounter < curByteId) {
        this._droppedPacket(tempCounter);
        tempCounter++;
      }
    }
  }
};

// ///////////////////////////////////////////////////////////////////////////////////////////
// ///////////////////////////////////////////////////////////////////////////////////////////
// BLED112 //////////////////////////////////////////////////////////////////////////////////
// ///////////////////////////////////////////////////////////////////////////////////////////
// ///////////////////////////////////////////////////////////////////////////////////////////

const kOBCIEmitterBLED112EvtAttclientFindInformationFound = 'bleEvtAttclientFindInformationFound';
const kOBCIEmitterBLED112EvtAttclientGroupFound = 'bleEvtAttclientGroupFound';
const kOBCIEmitterBLED112EvtAttclientProcedureCompleted = 'bleEvtAttclientProcedureCompleted';
const kOBCIEmitterBLED112EvtConnectionDisconnected = 'bleEvtConnectionDisconnected';
const kOBCIEmitterBLED112EvtConnectionStatus = 'bleEvtConnectionStatus';
const kOBCIEmitterBLED112EvtGapScanResponse = 'bleEvtGapScanResponse';
const kOBCIEmitterBLED112RspAttclientAttributeWrite = 'bleRspAttclientAttributeWrite';
const kOBCIEmitterBLED112RspAttclientFindInformationFound = 'bleRspAttclientFindInfomationFound';
const kOBCIEmitterBLED112RspAttclientReadByGroupType = 'bleRspAttclientReadByGroupType';
const kOBCIEmitterBLED112RspGapDiscoverError = 'bleRspGapDiscoverError';
const kOBCIEmitterBLED112RspGapDiscoverNoError = 'bleRspGapDiscoverNoError';
const kOBCIEmitterBLED112RspGapConnectDirect = 'bleRspGapConnectDirect';
const kOBCIEmitterBLED112RspGapDisconnect = 'bleRspGapDisconnect';

const bleEvtAttclientFindInformationFoundShort = Buffer.from([0x80, 0x06, 0x04, 0x04]);
const bleEvtAttclientFindInformationFoundLong = Buffer.from([0x80, 0x14, 0x04, 0x04]);
const bleEvtAttclientGroupFound = Buffer.from([0x80, 0x08, 0x04, 0x02]);
const bleEvtAttclientProcedureCompleted = Buffer.from([0x80, 0x05, 0x04, 0x01]);
const bleEvtAttclientAttributeValue = Buffer.from([0x80, 0x05, 0x04, 0x05]);
const bleEvtConnectionStatus = Buffer.from([0x80, 0x10, 0x03, 0x00]);
const bleEvtConnectionDisconnected = Buffer.from([0x80, 0x03, 0x03, 0x04]);
const bleEvtGapScanResponse = Buffer.from([0x80, 0x1A, 0x06, 0x00]);
const bleResultNoError = Buffer.from([0, 0]);
const bleRspAttclientAttributeWrite = Buffer.from([0x00, 0x03, 0x04, 0x05]);
const bleRspAttclientReadByGroupType = Buffer.from([0x00, 0x03, 0x04, 0x01]);
const bleRspAttclientFindInformationFound = Buffer.from([0x00, 0x03, 0x04, 0x03]);
const bleRspGapConnectDirect = Buffer.from([0x00, 0x03, 0x06, 0x03]);
const bleRspGapDiscover = Buffer.from([0x00, 0x02, 0x06, 0x02]);
const bleRspGapDisconnect = Buffer.from([0x00, 0x03, 0x03, 0x00]);

const ganglionUUIDCCC = Buffer.from([0x29, 0x02]);
const ganglionUUIDCharacteristic = Buffer.from([0x2D, 0x30, 0xC0, 0x83, 0xF3, 0x9F, 0x4C, 0xE6, 0x92, 0x3F, 0x34, 0x84, 0xEA, 0x48, 0x05, 0x96]);
const ganglionUUIDService = Buffer.from([0xFE, 0x84]);

/** Used in parsing incoming serial data */
const kOBCIBLED112ParsingConnectDirect = 0;
const kOBCIBLED112ParsingConnectionStatus = 1;
const kOBCIBLED112ParsingDisconnect = 2;
const kOBCIBLED112ParsingDiscover = 3;
const kOBCIBLED112ParsingFindInfo = 4;
const kOBCIBLED112ParsingGroup = 5;
const kOBCIBLED112ParsingNormal = 6;
const kOBCIBLED112ParsingProcedureComplete = 7;

/**
 * Call to init with a port name
 * @param portName - Serialport name of the BLED112
 * @returns {Promise}
 * @private
 */
Ganglion.prototype._bled112Init = function (portName) {
  return new Promise((resolve, reject) => {
    this.portName = portName || '/dev/tty.usbmodem1';
    if (this.options.verbose) console.log('_bled112Init: using real board ' + this.portName);
    this.serial = new SerialPort(this.portName, {
      baudRate: 256000,
      highWaterMark: 64
    }, (err) => {
      if (err) reject(err);
    });
    this.serial.on('data', data => {
      this._bled112ProcessBytes(data);
    });
    this.serial.once('open', () => {
      this._bled112Connected = true;
      if (this.options.verbose) console.log('Serial Port Open');
      this.emit('open');
      if (this.options.verbose) console.log('Ganglion with BLED112 ready to go!');
      if (this.options.nobleScanOnPowerOn) {
        this._bled112ScanStart()
          .then(() => {
            if (this.options.verbose) console.log('On serial port open start scan success');
            resolve();
          })
          .catch((err) => {
            if (this.options.verbose) console.log('On serial port open start scan error', err.message);
            reject(err);
          });
      } else {
        resolve();
      }
    });
    this.serial.once('close', () => {
      if (this.options.verbose) console.log('Serial Port Closed');
      // 'close' is emitted in _disconnected()
      this._bled112SerialDisconnected();
    });
    this.serial.once('error', (err) => {
      if (this.options.verbose) console.log('Serial Port Error');
      this.emit('error', err);
      this._bled112SerialDisconnected(err);
    });
  });
};

/**
 * @typedef {Object} BLED112AttributeValue
 * @property {Number} characteristicHandle
 * @property {Buffer} characteristicHandleRaw - The string of the advertisement data, not the full ad data
 * @property {Number} connection - The connection the info is from
 * @property {Number} type - The type, where 0x01 is data?
 * @property {Buffer} value - The value from device
 */

/**
 * @typedef {Object} BLED112AttributeWrite
 * @property {Buffer} characteristicHandleRaw - Buffer of length 2 for the service number in the att database
 * @property {Number} connection - Which connection is being used
 * @property {String | Buffer} value - The value to send to the device
 */

/**
 * @typedef {Object} BLEDConnection
 * @property {Number} addressType
 * @property {Number} bonding
 * @property {Number} connection
 * @property {Number} connectionInterval
 * @property {Number} flags
 * @property {Number} latency
 * @property {Buffer} sender
 * @property {Number} timeout
 */

/**
 * @typedef {Object} BLED112FindInformationFound
 * @property {Number} characteristicHandle
 * @property {Buffer} characteristicHandleRaw - The string of the advertisement data, not the full ad data
 * @property {Number} connection - The entire end of ad data
 * @property {Number} type - The type, where 0x02 is short uuid and 0x10 is long, it's hex for length
 * @property {Buffer} uuid
 */

/**
 * @typedef {Object} BLED112GapConnectDirect
 * @property {Number} connection
 * @property {Buffer} result
 */

/**
 * @typedef {Object} BLED112GroupService
 * @property {number} connection
 * @property {number} end
 * @property {Buffer} endRaw
 * @property {number} start
 * @property {Buffer} startRaw
 * @property {Buffer} uuid
 */

/**
 * @typedef {Object} BLED112ParseRawAttributeValue
 * @property buffer {Buffer | Buffer2} - The raw data buffer to parse
 * @property ignore {Number} - The position to ignore in the `word`
 * @property length {Number} - The length of raw you want to extract
 * @property lengthPosition {Number} - The position of the byte that stores the length of the value
 * @property verify {Object}
 * @property verify.comparePosition {Number} - The value to compare with `position`
 * @property verify.difference {Number} - The difference between `position` and `comparePostion`
 * @property verify.ignore {Number} - The difference between `position` and `comparePostion`
 * @property verify.position {Number} - The position of the verification byte
 * @property word {Buffer | Buffer2} - The 4 byte word to search for, ignore byte in postion 1
 */

/**
 * @typedef {Object} BLED112ParseRawHeadTail
 * @property buffer {Buffer | Buffer2} - The raw data buffer to parse
 * @property head {Number} - The head byte to search for
 * @property length {Number} - The length of raw you want to extract
 * @property tail {Number} - The tail byte to search for
 */

/**
 * @typedef {Object} BLED112ParseRawWord
 * @property buffer {Buffer | Buffer2} - The raw data buffer to parse
 * @property length {Number} - The length of raw you want to extract
 * @property verify {Object}
 * @property verify.position {Number} - The position of the verification byte
 * @property verify.value {Number} - The value of the verification byte
 * @property word {Buffer | Buffer2} - The 4 byte word to search for
 */

/**
 * @typedef {Object} BLED112Peripheral
 * @property {Number} addressType
 * @property {Object} advertisement
 * @property {String} advertisement.localName - Same as `advertisementDataString` but mimics what noble outputs
 * @property {String} advertisementDataString - The string of the advertisement data, not the full ad data
 * @property {Buffer | Buffer2} advertisementDataRaw - The entire end of ad data
 * @property {Number} bond
 * @property {Number} packetType -
 * @property {Number} rssi - The RSSI which stands for receive signal strength indicator and is in db so it's negative,
 *  and lower the better.
 * @property {Buffer | Buffer2} sender The mac address
 */

/**
 * @typedef {Object} BLED112RspGroupType
 * @property {Number} connection
 * @property {Buffer} result
 */

/**
 * Parse the value and get other information
 * @param data
 * @returns {BLED112AttributeValue}
 * @private
 */
Ganglion.prototype._bled112AttributeValue = function (data) {
  return {
    characteristicHandle: data[6] | data[5],
    characteristicHandleRaw: Buffer.from([data[6], data[5]]),
    connection: data[4],
    type: data[7],
    value: data.slice(9)
  };
};

/**
 * Connect to a BLE device
 * Steps:
 *  1. Connect to peripheral with mac address
 *  2. Discover Services (read by group type)
 *  3. Parse group found for uuid 0xFE84
 *  4. Discover descriptors using start and end from group found response (find information)
 *  5. Parse find information found responses for uuid 2902, store as Client Characteristic Configuration
 *  6. Parse find information found responses for uuid 2d30...0596, there should be three, save the middle as the write characteristic, first one is read
 *  7. Wait for attclient procedure complete, timeout after 1 second with reject
 *  8. If CCC and write were found, continue, else reject,
 *  9. Write the 0x01 to 0x2902 characteristic handle
 *  10. Wait for procedure completed, resolve, timeout after 1 second with reject
 * @param p {BLED112Peripheral}
 * @returns {Promise}
 * @private
 */
Ganglion.prototype._bled112Connect = function (p) {
  if (this.options.verbose) console.log('Attempting BLED112 Connect to', JSON.stringify(p));
  return new Promise((resolve, reject) => {
    if (this.isConnected()) return reject(Error('already connected!'));
    const writeNotifyAttribute = (res) => {
      if (bufferEqual(res.result, bleResultNoError)) {
        if (this.options.verbose) console.log(`_bled112Connect: Success wrote attribute to CCC`);
        // const attemptWriteFunction = (infos) => {
        //   this._bled112WriteCharacteristic = infos.shift();
        //   if (this.options.verbose) console.log('attempting write on ', JSON.stringify(this._bled112WriteCharacteristic));
        //   const sampleFoundFunc = (sample) => {
        //     if (verbose) console.log('got a sample see ', JSON.stringify(sample));
        //     clearTimeout(timeoutFunc);
        //   };
        //   const timeoutFunc = setTimeout(() => {
        //     this.removeListener('sample', sampleFoundFunc);
        //     attemptWriteFunction(infos);
        //   }, 500);
        //   this.once('sample', sampleFoundFunc);
        //   this.write(k.OBCIStreamStart)
        //     .then(() => {
        //       if (this.options.verbose) console.log('Sent stream start to board.');
        //       resolve();
        //     })
        //     .catch(reject);
        // };
        this._bled112Characteristics.forEach((info) => {
          if (bufferEqual(ganglionUUIDCharacteristic, info.uuid)) {
            if (this.options.verbose) console.log('Victory! Write characteristic set!');
            this._bled112ParseForNormal();
            this._bled112WriteCharacteristic = info;
            this.emit('ready');
            resolve();

            // this._bled112ParseForNormal();
              // resolve();
          }
        });

        // attemptWriteFunction(possibleWriteInfos);
        // if (possibleWriteInfos.length === 2) {
        //   if (possibleWriteInfos[0].characteristicHandle < possibleWriteInfos[1].characteristicHandle) {
        //     this._bled112WriteCharacteristic = possibleWriteInfos[1];
        //   } else {
        //     this._bled112WriteCharacteristic = possibleWriteInfos[0];
        //   }
        //   if (this.options.verbose) console.log('Write characteristic set to', JSON.stringify(this._bled112WriteCharacteristic));
        //   resolve();
        if (this._bled112WriteCharacteristic === null) {
          throw Error('unable to find write characteristic');
        }
      } else {
        if (this.options.verbose) console.log(`_bled112Connect: Failed to write attribute to CCC`);
      }
    };
    let endFindInformationFoundTimeout = null;
    const endFindInformationFound = () => {
      this.removeListener(kOBCIEmitterBLED112EvtAttclientFindInformationFound, findInformationFound);
      if (this.options.verbose) console.log('Find information found complete.');
      if (this._bled112GanglionUUIDCCC) {
        this._bled112ParseForProcedureComplete();
        this.once(kOBCIEmitterBLED112EvtAttclientProcedureCompleted, writeNotifyAttribute);
        this._bled112WriteAndDrain(this._bled112GetAttributeWrite({
          characteristicHandleRaw: this._bled112GanglionUUIDCCC.characteristicHandleRaw,
          connection: this._bled112Connection,
          value: Buffer.from([0x01, 0x00])
        })).catch((err) => {
          if (this.options.verbose) console.log(err);
        });
      } else {
        throw Error('Ganglion uuid ccc is not set');
      }
    };

    /**
     * Called when information if found
     * @param information {BLED112FindInformationFound}
     */
    const findInformationFound = (information) => {
      if (this.options.verbose) console.log('Find information found', JSON.stringify(information));
      let newHandles = [];
      this._bled112Characteristics.forEach(
        /**
         *
         * @param info {BLED112FindInformationFound}
         */
        (info) => {
          if (info.characteristicHandle !== information.characteristicHandle) {
            newHandles.push(info);
          }
        });
      newHandles.push(information);
      this._bled112Characteristics = newHandles;
      if (bufferEqual(ganglionUUIDCCC, information.uuid)) {
        this._bled112GanglionUUIDCCC = information;
        if (this.options.verbose) console.log(`ganglionUUIDCCC characteristic found: ${JSON.stringify(information)}`);
      }
      if (endFindInformationFoundTimeout) {
        clearTimeout(endFindInformationFoundTimeout);
      }
      endFindInformationFoundTimeout = setTimeout(endFindInformationFound, 500); // End find information found  after no new characteristics
      // this._bled112Characteristics.push(information);
    };
    const groupFound = (group) => {
      if (bufferEqual(ganglionUUIDService, group.uuid)) {
        if (this.options.verbose) console.log('Ganglion Group Found', JSON.stringify(group));
        this._bled112GanglionGroup = group;
      }
    };
    const procedureComplete = () => {
      this._bled112ParseParallelProcedureComplete = false;
      if (this._bled112GanglionGroup) {
        if (this.options.verbose) console.log('Procedure completed');

        this._bled112Characteristics = [];
        this._bled112ParseForFindInfoFound();
        this.on(kOBCIEmitterBLED112EvtAttclientFindInformationFound, findInformationFound);
        this.removeListener(kOBCIEmitterBLED112EvtAttclientGroupFound, groupFound);
        this._bled112WriteAndDrain(this._bled112GetFindInformation(this._bled112GanglionGroup)).catch(reject);
      } else {
        if (this.options.verbose) console.log('Critical failure... Ganglion group not set... exiting.');
        process.exit(0);
      }
    };
    this.on(kOBCIEmitterBLED112EvtAttclientGroupFound, groupFound);
    this.once(kOBCIEmitterBLED112EvtAttclientProcedureCompleted, procedureComplete);
    this.once(kOBCIEmitterBLED112EvtConnectionStatus, (newConnection) => {
      this._connected = true;
      this._bled112ParseParallelProcedureComplete = true;
      this._bled112ParseForGroup();
      this._bled112WriteAndDrain(this._bled112GetReadByGroupType(newConnection)).catch(reject);
    });
    this.once(kOBCIEmitterBLED112RspGapConnectDirect, () => {
      this._bled112ParseForConnectionStatus();
    });

    // Connect to peripheral with mac address
    // this._bled112Connection = p.connection;
    this._bled112ParseForConnectDirect();
    this._bled112WriteAndDrain(this._bled112GetConnectDirect({
      addressType: 1,
      connectionIntervalMaximum: 76,
      connectionIntervalMinimum: 10,
      latency: 0,
      sender: p.sender,
      timeout: 100
    })).catch(reject);
  });
};

/**
 * Parses a raw data for gap connect
 * @param data
 * @returns {BLED112GapConnectDirect}
 * @private
 */
Ganglion.prototype._bled112ConnectDirect = function (data) {
  return {
    connection: data[6],
    result: Buffer.from([data[5], data[4]])
  };
};

/**
 * Sent after a connection has been made to device
 * @param data {Buffer} -  20 byte buffer
 * @returns BLEDConnection
 * @private
 */
Ganglion.prototype._bled112ConnectionMade = function (data) {
  return {
    addressType: data[12],
    bonding: data[19],
    connection: data[4],
    connectionInterval: data[14] | data[13],
    flags: data[5],
    latency: data[18] | data[17],
    sender: Buffer.from([data[11], data[10], data[9], data[8], data[7], data[6]]),
    timeout: data[16] | data[15]
  };
};

/**
 *
 * @param data
 * @returns {{connection: number, reasonRaw: Buffer2, reasonString: string}}
 * @private
 */
Ganglion.prototype._bled112ConnectionDisconnected = function (data) {
  const raw = Buffer.from([data[6], data[5]]);
  let reason = '';
  if (bufferEqual(Buffer.from([data[6], data[5]]), Buffer.from([0x02, 0x08]))) {
    reason = 'Link supervision timeout has expired.';
  }
  return {
    connection: data[4],
    reasonRaw: raw,
    reason: reason
  };
};

/**
 * Parse a ble_evt_gap_scan_response
 * @param data
 * @returns BLED112Peripheral
 * @private
 */
Ganglion.prototype._bled112DeviceFound = function (data) {
  return {
    addressType: data[12],
    advertisement: {
      localName: data.slice(17, 30).toString()
    },
    advertisementDataString: data.slice(17, 30).toString(),
    advertisementDataRaw: data.slice(15, 30),
    bond: data[13],
    packetType: data[5],
    rssi: -(~(0xffffff00 | data[4]) + 1),
    sender: Buffer.from([data[11], data[10], data[9], data[8], data[7], data[6]])
  };
};

/**
 * Clean up all the BLED112 emitters
 * @private
 */
Ganglion.prototype.bled112CleanupEmitters = function () {
  this.removeAllListeners(kOBCIEmitterBLED112RspGapDiscoverNoError);
  this.removeAllListeners(kOBCIEmitterBLED112RspGapDiscoverError);
  this.removeAllListeners(kOBCIEmitterBLED112RspAttclientReadByGroupType);
  this.removeAllListeners(kOBCIEmitterBLED112RspGapConnectDirect);
  this.removeAllListeners(kOBCIEmitterBLED112RspGapDisconnect);
  this.removeAllListeners(kOBCIEmitterBLED112EvtGapScanResponse);
  this.removeAllListeners(kOBCIEmitterBLED112EvtConnectionStatus);
  this.removeAllListeners(kOBCIEmitterBLED112EvtAttclientFindInformationFound);
  this.removeAllListeners(kOBCIEmitterBLED112EvtAttclientGroupFound);
  this.removeAllListeners(kOBCIEmitterBLED112EvtAttclientProcedureCompleted);
};

/**
 * Call to destroy the noble event emitters.
 * @private
 */
Ganglion.prototype._bled112SerialClose = function () {
  if (this.options.verbose) console.log('_bled112SerialClose');
  if (this.serial) {
    this.serial.close((err) => {
      if (err) {
        if (this.options.verbose) console.log('Serial Port Close Error', err);
      }
    });
  }
};

Ganglion.prototype._bled112Disconnect = function () {
  return new Promise((resolve, reject) => {
    if (this._bled112Connection >= 0) {
      if (this.options.verbose) console.log('Sending disconnect command');
      this.once(kOBCIEmitterBLED112RspGapDisconnect, () => {
        if (this.options.verbose) console.log('_bled112Disconnect: success');
        resolve();
      });
      this._bled112ParsingMode = kOBCIBLED112ParsingDisconnect;

      this._bled112WriteAndDrain(this._bled112GetDisconnect(this._bled112Connection)).catch(console.log);
    } else {
      reject(Error('No connection made'));
    }
  });
};

/**
 * @description Called once when for any reason the ble connection is no longer open.
 * @private
 */
Ganglion.prototype._bled112SerialDisconnected = function () {
  this._streaming = false;
  this._connected = false;
  this._bled112Connected = false;
  this._bled112GanglionGroup = null;
  this._bled112Connection = -1;

  this.bled112CleanupEmitters();

  this.serial.removeAllListeners('close');
  this.serial.removeAllListeners('error');
  this.serial.removeAllListeners('data');
  this.serial = null;

  if (this.options.verbose) console.log(`Private BLED112 disconnect clean up`);

  this.emit('close');
};

/**
 * Parse the information found raw data packet
 * @param data
 * @returns {BLED112FindInformationFound}
 * @private
 */
Ganglion.prototype._bled112FindInformationFound = function (data) {
  const uuidLenPosition = 7;
  const uuidArray = [];
  for (let i = data[uuidLenPosition] - 1; i >= 0; i--) {
    uuidArray.push(data[uuidLenPosition + 1 + i]);
  }
  return {
    characteristicHandle: data[6] | data[5],
    characteristicHandleRaw: Buffer.from([data[6], data[5]]),
    connection: data[4],
    uuidLength: uuidArray.length,
    uuid: Buffer.from(uuidArray)
  };
};

/**
 * Used to get the buffer of the attribute to write
 * @param p {BLED112AttributeWrite}
 * @returns {Buffer | Buffer2}
 * @private
 */
Ganglion.prototype._bled112GetAttributeWrite = function (p) {
  let outputArray = [0x00, 0x05, 0x04, 0x05, p.connection, p.characteristicHandleRaw[1], p.characteristicHandleRaw[0], p.value.length];
  if (typeof p.value === 'string') {
    for (let i = 0; i < p.value.length; i++) {
      outputArray.push(p.value.charCodeAt(i));
    }
  } else {
    for (let i = 0; i < p.value.length; i++) {
      outputArray.push(p.value[i]);
    }
  }
  return Buffer.from(outputArray);
};

/**
 * Used to get the buffer of the attribute to write
 * @param p {BLED112AttributeWrite}
 * @returns {Buffer | Buffer2}
 * @private
 */
Ganglion.prototype._bled112GetAttributeWriteAlt = function (p) {
  let outputArray = [0x00, 0x06, 0x04, 0x05, p.connection, p.characteristicHandleRaw[1], p.characteristicHandleRaw[0], p.value.length];
  if (typeof p.value === 'string') {
    for (let i = 0; i < p.value.length; i++) {
      outputArray.push(p.value.charCodeAt(i));
    }
  } else {
    for (let i = 0; i < p.value.length; i++) {
      outputArray.push(p.value[i]);
    }
  }
  return Buffer.from(outputArray);
};

/**
 * Get buffer to connect to a device
 * @param p {Object}
 * @param p.addressType {Number}
 * @param p.connectionIntervalMaximum {Number}
 * @param p.connectionIntervalMinimum {Number}
 * @param p.latency {Number}
 * @param p.sender {Buffer} - 6 byte mac address of device
 * @param p.timeout {Number}
 * @returns {Buffer | Buffer2}
 * @private
 */
Ganglion.prototype._bled112GetConnectDirect = function (p) {
  return Buffer.from([0x00, 0x0F, 0x06, 0x03, p.sender[5], p.sender[4], p.sender[3], p.sender[2], p.sender[1], p.sender[0], p.addressType, p.connectionIntervalMinimum & 0x00FF, (p.connectionIntervalMinimum & 0xFF00) >> 8, p.connectionIntervalMaximum & 0x00FF, (p.connectionIntervalMaximum & 0xFF00) >> 8, p.timeout & 0x00FF, (p.timeout & 0xFF00) >> 8, p.latency & 0x00FF, (p.latency & 0xFF00) >> 8]);
};

Ganglion.prototype._bled112GetDisconnect = function (connection) {
  return Buffer.from([0x00, 0x01, 0x03, 0x00, connection]);
};

Ganglion.prototype._bled112GetDiscover = function () {
  return Buffer.from([0x00, 0x01, 0x06, 0x02, 0x02]);
};

/**
 * Creates a packet for finding information about a service group. It's like hitting the `Discover Descriptors`
 * @param groupService {BLED112GroupService}
 * @returns {Buffer | Buffer2}
 * @private
 */
Ganglion.prototype._bled112GetFindInformation = function (groupService) {
  return Buffer.from([0x00, 0x05, 0x04, 0x03, groupService.connection, groupService.startRaw[1], groupService.startRaw[0], groupService.endRaw[1], groupService.endRaw[0]]);
};

/**
 * Get the parsing object for raw attribute values
 * @param newBuffer {Buffer | Buffer2} - New buffer to set to object
 * @return {BLED112ParseRawAttributeValue}
 * @private
 */
Ganglion.prototype._bled112GetParsingAttributeValue = function (newBuffer) {
  if (newBuffer) this._bled112ParsingAttributeValue.buffer = newBuffer;
  return this._bled112ParsingAttributeValue;
};

/**
 * Get the parsing object for attribute writes
 * @param newBuffer {Buffer | Buffer2} - New buffer to set to object
 * @return {BLED112ParseRawAttributeValue}
 * @private
 */
Ganglion.prototype._bled112GetParsingAttributeWrite = function (newBuffer) {
  if (newBuffer) this._bled112ParsingAttributeWrite.buffer = newBuffer;
  return this._bled112ParsingAttributeWrite;
};

/**
 * Get the parsing object for connect direct status event
 * @param newBuffer {Buffer | Buffer2} - New buffer to set to object
 * @return {BLED112ParseRawAttributeValue}
 * @private
 */
Ganglion.prototype._bled112GetParsingConnectionStatus = function (newBuffer) {
  if (newBuffer) this._bled112ParsingConnectionStatus.buffer = newBuffer;
  return this._bled112ParsingConnectionStatus;
};

/**
 * Get the parsing object for connect direct response
 * @param newBuffer {Buffer | Buffer2} - New buffer to set to object
 * @return {BLED112ParseRawAttributeValue}
 * @private
 */
Ganglion.prototype._bled112GetParsingConnectDirect = function (newBuffer) {
  if (newBuffer) this._bled112ParsingConnectDirect.buffer = newBuffer;
  return this._bled112ParsingConnectDirect;
};

/**
 * Get the parsing object for disconnect
 * @param newBuffer {Buffer | Buffer2} - New buffer to set to object
 * @return {BLED112ParseRawAttributeValue}
 * @private
 */
Ganglion.prototype._bled112GetParsingDisconnect = function (newBuffer) {
  if (newBuffer) this._bled112ParsingDisconnect.buffer = newBuffer;
  return this._bled112ParsingDisconnect;
};

/**
 * Get the parsing object for discovering groups
 * @param newBuffer {Buffer | Buffer2} - New buffer to set to object
 * @return {BLED112ParseRawHeadTail}
 * @private
 */
Ganglion.prototype._bled112GetParsingDiscover = function (newBuffer) {
  if (newBuffer) this._bled112ParsingDiscover.buffer = newBuffer;
  return this._bled112ParsingDiscover;
};

/**
 * Get the parsing object for find information found long uuid
 * @param newBuffer {Buffer | Buffer2} - New buffer to set to object
 * @return {BLED112ParseRawWord}
 * @private
 */
Ganglion.prototype._bled112GetParsingFindInfoLong = function (newBuffer) {
  if (newBuffer) this._bled112ParsingFindInfoLong.buffer = newBuffer;
  return this._bled112ParsingFindInfoLong;
};

/**
 * Get the parsing object for find information found short uuid
 * @param newBuffer {Buffer | Buffer2} - New buffer to set to object
 * @return {BLED112ParseRawWord}
 * @private
 */
Ganglion.prototype._bled112GetParsingFindInfoShort = function (newBuffer) {
  if (newBuffer) this._bled112ParsingFindInfoShort.buffer = newBuffer;
  return this._bled112ParsingFindInfoShort;
};

/**
 * Get the parsing object for groups
 * @param newBuffer {Buffer | Buffer2} - New buffer to set to object
 * @return {BLED112ParseRawWord}
 * @private
 */
Ganglion.prototype._bled112GetParsingGroup = function (newBuffer) {
  if (newBuffer) this._bled112ParsingGroup.buffer = newBuffer;
  return this._bled112ParsingGroup;
};

/**
 * Get the parsing object for procedure found
 * @param newBuffer {Buffer | Buffer2} - New buffer to set to object
 * @return {BLED112ParseRawWord}
 * @private
 */
Ganglion.prototype._bled112GetParsingProcedureComplete = function (newBuffer) {
  if (newBuffer) this._bled112ParsingProcedureComplete.buffer = newBuffer;
  return this._bled112ParsingProcedureComplete;
};

/**
 * Creates a packet for getting services about a ble connection. It's like hitting the `Services Discover`
 * @param p {Object}
 * @param p.connection {Number} - The connection number
 * @returns {Buffer | Buffer2}
 * @private
 */
Ganglion.prototype._bled112GetReadByGroupType = function (p) {
  return Buffer.from([0x00, 0x08, 0x04, 0x01, p.connection, 0x01, 0x00, 0xFF, 0xFF, 0x02, 0x00, 0x28]);
};

Ganglion.prototype._bled112ParseForConnectionStatus = function () {
  this._bled112ParsingMode = kOBCIBLED112ParsingConnectionStatus;
};

Ganglion.prototype._bled112ParseForConnectDirect = function () {
  this._bled112ParsingMode = kOBCIBLED112ParsingConnectDirect;
};

Ganglion.prototype._bled112ParseForDisconnect = function () {
  this._bled112ParsingMode = kOBCIBLED112ParsingDisconnect;
};

Ganglion.prototype._bled112ParseForDiscover = function () {
  this._bled112ParsingMode = kOBCIBLED112ParsingDiscover;
};

Ganglion.prototype._bled112ParseForFindInfoFound = function () {
  if (this.options.verbose) console.log('Parsing for find info find events');
  this._bled112ParsingMode = kOBCIBLED112ParsingFindInfo;
};

Ganglion.prototype._bled112ParseForGroup = function () {
  if (this.options.verbose) console.log('Parsing for group events');
  this._bled112ParsingMode = kOBCIBLED112ParsingGroup;
};

Ganglion.prototype._bled112ParseForNormal = function () {
  if (this.options.verbose) console.log('Parsing for normal');
  this._bled112ParsingMode = kOBCIBLED112ParsingNormal;
};

Ganglion.prototype._bled112ParseForProcedureComplete = function () {
  if (this.options.verbose) console.log('Parsing for procedure complete');
  this._bled112ParsingMode = kOBCIBLED112ParsingProcedureComplete;
};

/**
 * This is the event from 'service discover' and this has the uuid for the ganglion which is 0xFE84
 * @param data
 * @returns {BLED112GroupService}
 * @private
 */
Ganglion.prototype._bled112GroupFound = function (data) {
  return {
    connection: data[4],
    end: data[8] | data[7],
    endRaw: Buffer.from([data[8], data[7]]),
    start: data[6] | data[5],
    startRaw: Buffer.from([data[6], data[5]]),
    uuid: Buffer.from([data[11], data[10]])
  };
};

Ganglion.prototype._bled112ProcessRaw = function (data) {
  // if (this.options.debug) debug.default('<<', data);
  if (data[0] === 0x00) {
    if (data[1] === 0x02) {
      if (bufferEqual(data.slice(0, bleRspGapDiscover.byteLength), bleRspGapDiscover)) {
        const code = data[5] | data[4];
        if (code === 0x0000) {
          if (this.options.verbose) console.log('BLED112RspGapDiscoverNoError');
          this.emit(kOBCIEmitterBLED112RspGapDiscoverNoError);
        } else {
          if (this.options.verbose) console.log('BLED112RspGapDiscoverError: ', code);
          this.emit(kOBCIEmitterBLED112RspGapDiscoverError, code);
        }
        return data;
      }
    } else if (data[1] === 0x03) {
      if (bufferEqual(data.slice(0, bleRspAttclientReadByGroupType.byteLength), bleRspAttclientReadByGroupType)) {
        if (this.options.verbose) console.log('BLED112RspAttclientReadByGroupType');
        this.emit(kOBCIEmitterBLED112RspAttclientReadByGroupType);
        return data;
      } else if (bufferEqual(data.slice(0, bleRspGapConnectDirect.byteLength), bleRspGapConnectDirect)) {
        const newConnection = this._bled112ConnectDirect(data);
        this._bled112Connection = newConnection.connection;
        if (this.options.verbose) console.log(`BLED112RspGapConnectDirect: ${JSON.stringify(newConnection)}`);
        this.emit(kOBCIEmitterBLED112RspGapConnectDirect, newConnection);
        return newConnection;
      } else if (bufferEqual(data.slice(0, bleRspGapDisconnect.byteLength), bleRspGapDisconnect)) {
        const killedConnection = {
          connection: data[4],
          result: data[6] | data[5]
        };
        if (this.options.verbose) console.log(`BLED112RspGapDisconnect: ${JSON.stringify(killedConnection)}`);
        this._bled112Connection = -1;
        this.emit(kOBCIEmitterBLED112RspGapDisconnect, killedConnection);
        return killedConnection;
      } else if (bufferEqual(data.slice(0, bleRspAttclientAttributeWrite.byteLength), bleRspAttclientAttributeWrite)) {
        const newAttributeWriteRsp = this._bled112RspFindInformationFound(data);
        if (this.options.verbose) console.log(`BLED112RspAttclientAttributeWrite: ${JSON.stringify(newAttributeWriteRsp)}`);
        this.emit(kOBCIEmitterBLED112RspAttclientAttributeWrite, newAttributeWriteRsp);
        return newAttributeWriteRsp;
      } else if (bufferEqual(data.slice(0, bleRspAttclientFindInformationFound.byteLength), bleRspAttclientFindInformationFound)) {
        const newInformationRsp = this._bled112RspFindInformationFound(data);
        if (this.options.verbose) console.log(`BLED112RspAttclientFindInformationFound: ${JSON.stringify(newInformationRsp)}`);
        this.emit(kOBCIEmitterBLED112RspAttclientFindInformationFound, newInformationRsp);
        return newInformationRsp;
      }
    }
  } else if (data[0] === 0x80) {
    if (bufferEqual(data.slice(0, bleEvtGapScanResponse.byteLength), bleEvtGapScanResponse)) {
      const newPeripheral = this._bled112DeviceFound(data);
      let peripheralFound = false;
      this.peripheralArray.forEach((peripheral) => {
        if (bufferEqual(peripheral.sender, newPeripheral.sender)) {
          peripheral.rssi = newPeripheral.rssi;
          peripheralFound = true;
        }
      });
      if (!peripheralFound) this.peripheralArray.push(newPeripheral);
      if (this.options.verbose) console.log(`BLED112EvtGapScanResponse: ${JSON.stringify(newPeripheral)}`);
      this.emit(kOBCIEmitterBLED112EvtGapScanResponse, newPeripheral);
      if (newPeripheral.advertisementDataString.match(/Ganglion/)) {
        // if (this.options.verbose) console.log(`Ganglion Found: ${JSON.stringify(newPeripheral)}`);
        this.emit(k.OBCIEmitterGanglionFound, newPeripheral);
      }
      return newPeripheral;
    } else if (bufferEqual(data.slice(0, bleEvtConnectionDisconnected.byteLength), bleEvtConnectionDisconnected)) {
      const newConnectionDisconnect = this._bled112ConnectionDisconnected(data);
      if (this.options.verbose) console.log(`BLED112EvtConnectionDisconnect: ${JSON.stringify(newConnectionDisconnect)}`);
      this.emit(kOBCIEmitterBLED112EvtConnectionDisconnected, newConnectionDisconnect);
      return newConnectionDisconnect;
    } else if (bufferEqual(data.slice(0, bleEvtConnectionStatus.byteLength), bleEvtConnectionStatus)) {
      const newConnection = this._bled112ConnectionMade(data);
      if (this.options.verbose) console.log(`BLED112EvtConnectionStatus: ${JSON.stringify(newConnection)}`);
      this.emit(kOBCIEmitterBLED112EvtConnectionStatus, newConnection);
      return newConnection;
    } else if (bufferEqual(data.slice(0, bleEvtAttclientFindInformationFoundShort.byteLength), bleEvtAttclientFindInformationFoundShort)) {
      const newInformation = this._bled112FindInformationFound(data);
      if (this.options.verbose) console.log(`BLED112EvtAttclientFindInformationFoundShort: ${JSON.stringify(newInformation)}`);
      this.emit(kOBCIEmitterBLED112EvtAttclientFindInformationFound, newInformation);
      return newInformation;
    } else if (bufferEqual(data.slice(0, bleEvtAttclientFindInformationFoundLong.byteLength), bleEvtAttclientFindInformationFoundLong)) {
      const newInformation = this._bled112FindInformationFound(data);
      if (this.options.verbose) console.log(`BLED112EvtAttclientFindInformationFoundLong: ${JSON.stringify(newInformation)}`);
      this.emit(kOBCIEmitterBLED112EvtAttclientFindInformationFound, newInformation);
      return newInformation;
    } else if (bufferEqual(data.slice(0, bleEvtAttclientGroupFound.byteLength), bleEvtAttclientGroupFound)) {
      const newGroup = this._bled112GroupFound(data);
      if (bufferEqual(newGroup.uuid, ganglionUUIDService)) {
        this._bled112Service = newGroup;
        if (this.options.verbose) console.log(`BLED112EvtAttclientGroupFound: ${JSON.stringify(newGroup)}`);
        this.emit(kOBCIEmitterBLED112EvtAttclientGroupFound, newGroup);
        return newGroup;
      }
      if (this.options.verbose) console.log(`BLED112EvtAttclientGroupFound: ${JSON.stringify(newGroup)}`);
      return newGroup;
    } else if (bufferEqual(data.slice(0, bleEvtAttclientProcedureCompleted.byteLength), bleEvtAttclientProcedureCompleted)) {
      if (this.options.verbose) console.log('BLED112EvtAttclientProcedureCompleted');
      this.emit(kOBCIEmitterBLED112EvtAttclientProcedureCompleted, {
        result: Buffer.from([data[6], data[5]])
      });
      return data;
    } else if (bleEvtAttclientAttributeValue[0] === 0x80 && bleEvtAttclientAttributeValue[2] === 0x04 && bleEvtAttclientAttributeValue[3] === 0x05) {
      const newAttributeValue = this._bled112AttributeValue(data);
      // if (this.options.verbose) console.log(`BLED112EvtAttributeValue: ${JSON.stringify(newAttributeValue)}`);
      return this._processBytes(newAttributeValue.value);
    }
  }
  if (this.options.verbose) console.log('Not able to identify the data', data);
  return data;
};

/**
 * @description Consider the '_processBytes' method to be the work horse of this
 *              entire framework. This method gets called any time there is new
 *              data coming in on the serial port. If you are familiar with the
 *              'serialport' package, then every time data is emitted, this function
 *              gets sent the input data. The data comes in very fragmented, sometimes
 *              we get half of a packet, and sometimes we get 3 and 3/4 packets, so
 *              we will need to store what we don't read for next time.
 * @param data - a buffer of unknown size
 * @private
 * @author AJ Keller (@pushtheworldllc)
 */
Ganglion.prototype._bled112ProcessBytes = function (data) {
  if (this.options.debug) debug.default('<<', data);

  // Concat old buffer
  let oldDataBuffer = null;
  if (this.buffer) {
    oldDataBuffer = this.buffer;
    data = Buffer.concat([this.buffer, data], data.length + this.buffer.length);
  }

  let out = null;
  let tempOut = null;

  switch (this._bled112ParsingMode) {
    case kOBCIBLED112ParsingConnectDirect:
      out = this._bled112ParseForRaws(this._bled112GetParsingConnectDirect(data));
      break;
    case kOBCIBLED112ParsingConnectionStatus:
      out = this._bled112ParseForRaws(this._bled112GetParsingConnectionStatus(data));
      break;
    case kOBCIBLED112ParsingDisconnect:
      out = this._bled112ParseForRaws(this._bled112GetParsingDisconnect(data));
      break;
    case kOBCIBLED112ParsingDiscover:
      out = this._bled112ParseForRaws(this._bled112GetParsingDiscover(data));
      break;
    case kOBCIBLED112ParsingGroup:
      out = this._bled112ParseForRaws(this._bled112GetParsingGroup(data));
      if (this._bled112ParseParallelProcedureComplete) {
        tempOut = this._bled112ParseForRaws(this._bled112GetParsingProcedureComplete(out.buffer));
        tempOut.raws.forEach((raw) => out.raws.push(raw));
        out.buffer = tempOut.buffer;
      }
      break;
    case kOBCIBLED112ParsingFindInfo:
      out = this._bled112ParseForRaws(this._bled112GetParsingFindInfoShort(data));
      tempOut = this._bled112ParseForRaws(this._bled112GetParsingFindInfoLong(out.buffer));
      tempOut.raws.forEach((raw) => out.raws.push(raw));
      out.buffer = tempOut.buffer;
      break;
    case kOBCIBLED112ParsingNormal:
      out = this._bled112ParseForRaws(this._bled112GetParsingAttributeValue(data));
      tempOut = this._bled112ParseForRaws(this._bled112GetParsingAttributeWrite(out.buffer));
      tempOut.raws.forEach((raw) => out.raws.push(raw));
      out.buffer = tempOut.buffer;
      break;
    case kOBCIBLED112ParsingProcedureComplete:
      out = this._bled112ParseForRaws(this._bled112GetParsingProcedureComplete(data));
      break;
    default:
      break;
  }
  if (out) {
    out.raws.forEach((raw) => {
      this._bled112ProcessRaw(raw);
    });
    this.buffer = out.buffer;
  } else {
    this._bled112ProcessRaw(data);
    this.buffer = null;
  }

  if (this.buffer && oldDataBuffer) {
    if (bufferEqual(this.buffer, oldDataBuffer)) {
      this.buffer = null;
    }
  }
};

/**
 *
 * @param o {BLED112ParseRawHeadTail | BLED112ParseRawWord | BLED112ParseRawAttributeValue} - The options for the parse
 * @return {{buffer: *, raws: Array}}
 * @private
 */
Ganglion.prototype._bled112ParseForRaws = function (o) {
  if (!o.buffer) {
    return {
      'buffer': o.buffer,
      'raws': []
    };
  }
  let bytesToParse = o.buffer.length;
  let rawScanResponses = [];
  // Exit if we have a buffer with less data than a packet
  if (bytesToParse < o.length) {
    return {
      'buffer': o.buffer,
      'raws': []
    };
  }

  let parsePosition = 0;
  // Begin parseing
  while (parsePosition <= bytesToParse - o.length) {
    let rawFound = false;
    if (o.hasOwnProperty('head')) {
      // Is the current byte a head byte
      if (o.buffer[parsePosition] === o.head) {
        // Now that we know the first is a head byte
        if (o.buffer[parsePosition + o.length - 1] === o.tail) {
          rawFound = true;
        }
      }
    } else if (o.hasOwnProperty('ignore')) {
      if (o.buffer[parsePosition] === 0x80 && o.buffer[parsePosition + 2] === 0x04 && o.buffer[parsePosition + 3] === 0x05) {
        if ((o.buffer[parsePosition + o.verify.position] - o.verify.difference) === o.buffer[parsePosition + o.verify.comparePosition]) {
          const newLength = o.buffer[parsePosition + o.lengthPosition] + o.lengthPosition + 1;
          if (parsePosition <= bytesToParse - newLength) {
            o.length = newLength;
            rawFound = true;
          }
        }
      }
    } else {
      // is the current front equal to the word
      if (bufferEqual(o.word, Buffer.from(o.buffer.slice(parsePosition, parsePosition + o.word.byteLength)))) {
        if (o.hasOwnProperty('verify')) {
          if (o.buffer[parsePosition + o.verify.position] === o.verify.value) {
            rawFound = true;
          }
        } else {
          rawFound = true;
        }
      }
    }
    if (rawFound) {
      // Grab the raw packet, make a copy of it.
      let rawPacket = Buffer.from(o.buffer.slice(parsePosition, parsePosition + o.length));

      rawScanResponses.push(rawPacket);
      // Overwrite the o.buffer with a new buffer
      let tempBuf;
      if (parsePosition > 0) {
        tempBuf = Buffer.concat([o.buffer.slice(0, parsePosition), o.buffer.slice(parsePosition + o.length)], o.buffer.byteLength - o.length);
      } else {
        tempBuf = o.buffer.slice(o.length);
      }
      if (tempBuf.length === 0) {
        o.buffer = null;
      } else {
        o.buffer = Buffer.from(tempBuf);
      }
      // Move the parse position up one packet
      parsePosition = -1;
      bytesToParse -= o.length;
      if (o.hasOwnProperty('ignore')) {
        o.length = 10;
      }
    }
    parsePosition++;
  }
  return {
    'buffer': o.buffer,
    'raws': rawScanResponses
  };
};

Ganglion.prototype._bled112Ready = function () {
  return this._bled112Connected;
};

/**
 * Parses a raw data response from ATT call to attribute write
 * @param data
 * @returns {BLED112GapConnectDirect}
 * @private
 */
Ganglion.prototype._bled112RspAttributeWrite = function (data) {
  return {
    connection: data[4],
    result: Buffer.from([data[6], data[5]])
  };
};

/**
 * Parses a raw data response from ATT call to find information about a service
 * @param data
 * @returns {BLED112GapConnectDirect}
 * @private
 */
Ganglion.prototype._bled112RspFindInformationFound = function (data) {
  return {
    connection: data[4],
    result: Buffer.from([data[6], data[5]])
  };
};

/**
 * Parse the response from group type
 * @param data {Buffer}
 * @returns {BLED112RspGroupType}
 * @private
 */
Ganglion.prototype._bled112RspGroupType = function (data) {
  return {
    connection: data[4],
    result: Buffer.from([data[6], data[5]])
  };
};

/**
 * Call to perform a scan to get a list of peripherals.
 * @returns {global.Promise|Promise}
 * @private
 */
Ganglion.prototype._bled112ScanStart = function () {
  return new Promise((resolve, reject) => {
    if (this.isSearching()) return reject(Error('Scan already started'));

    this.peripheralArray = [];
    this._scanning = true;
    this._bled112WriteAndDrain(this._bled112GetDiscover())
      .then(() => {
        this._bled112ParseForDiscover();
        resolve();
      })
      .catch((err) => {
        reject(err);
      });
  });
};

/**
 * Stop an active scan
 * @return {global.Promise|Promise}
 * @private
 */
Ganglion.prototype._bled112ScanStop = function () {
  if (!this.isSearching()) return Promise.reject(k.OBCIErrorNobleNotAlreadyScanning);
  if (this.options.verbose) console.log(`Stopping scan`);
  this._scanning = false;
  return this._bled112WriteAndDrain(new Buffer([0x00, 0x00, 0x06, 0x04]));
};

/**
 * @description Should be used to send data to the board
 * @param data {Buffer | Buffer2} - The data to write out
 * @returns {Promise} if signal was able to be sent
 * @author AJ Keller (@pushtheworldllc)
 */
Ganglion.prototype._bled112WriteAndDrain = function (data) {
  if (this.options.debug) debug.default('>>>', data);

  return new Promise((resolve, reject) => {
    if (!this._bled112Connected) return reject(Error('Serial port not open'));
    this.serial.write(data, (error) => {
      if (error) {
        console.log('Error [writeAndDrain]: ' + error);
        reject(error);
      } else {
        this.serial.drain(() => {
          resolve();
        });
      }
    });
  });
};

module.exports = Ganglion;<|MERGE_RESOLUTION|>--- conflicted
+++ resolved
@@ -2,10 +2,7 @@
 const EventEmitter = require('events').EventEmitter;
 const _ = require('lodash');
 let noble;
-<<<<<<< HEAD
-=======
 let SerialPort;
->>>>>>> 6b32e1a7
 const util = require('util');
 // Local imports
 const { utilities, constants, debug } = require('openbci-utilities');
@@ -86,14 +83,11 @@
 function Ganglion (options, callback) {
   if (!(this instanceof Ganglion)) {
     return new Ganglion(options, callback);
-<<<<<<< HEAD
-=======
   }
 
   if (options instanceof Function) {
     callback = options;
     options = {};
->>>>>>> 6b32e1a7
   }
 
   options = (typeof options !== 'function') && options || {};
@@ -235,18 +229,6 @@
   this.previousPeripheralArray = [];
 
   /** Initializations */
-<<<<<<< HEAD
-  for (var i = 0; i < 3; i++) {
-    this._decompressedSamples[i] = [0, 0, 0, 0];
-  }
-
-  try {
-    noble = require('noble');
-    if (this.options.nobleAutoStart) this._nobleInit(); // It get's the noble going
-    callback();
-  } catch (e) {
-    callback(e);
-=======
   for (let i = 0; i < 3; i++) {
     this._decompressedSamples[i] = [0, 0, 0, 0];
   }
@@ -261,7 +243,6 @@
       });
   } else {
     if (callback) callback();
->>>>>>> 6b32e1a7
   }
 }
 
@@ -519,7 +500,7 @@
               let bledPort = null;
               for (let port of ports) {
                 if (process.platform === "win32") {
-                  if (port.manufacturer === "Bluegiga") {
+                  if (port.pnpId === "USB\\VID_2458&PID_0001\\1") {
                     bledPort = port;
                     break;
                   }  
@@ -850,11 +831,7 @@
  * @private
  */
 Ganglion.prototype._nobleDestroy = function () {
-<<<<<<< HEAD
-  if (noble)  {
-=======
   if (noble) {
->>>>>>> 6b32e1a7
     noble.removeAllListeners(k.OBCINobleEmitterStateChange);
     noble.removeAllListeners(k.OBCINobleEmitterDiscover);
   }
